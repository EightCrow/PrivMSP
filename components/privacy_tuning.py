import os
import torch
from torch.utils.data import DataLoader, Dataset
from transformers import AutoModelForCausalLM, AutoModelForSeq2SeqLM, TrainingArguments, AutoModelForSequenceClassification
from peft import get_peft_model, LoraConfig, TaskType
<<<<<<< HEAD
from dp_transformers import PrivacyArguments, dp_utils
=======
from dp_transformers import  TrainingArguments, PrivacyArguments
from dp_transformers.dp_utils import OpacusDPTrainer
>>>>>>> e23a85d9
import math
import json

class PrivacyDataset(Dataset):
    """用于隐私微调的数据集类"""
    def __init__(self, data, tokenizer, max_length=512):
        self.data = data
        self.tokenizer = tokenizer
        self.max_length = max_length
        
    def __len__(self):
        return len(self.data)
        
    def __getitem__(self, idx):
        item = self.data[idx]
        
        # 构建输入文本
        text = item["text"]
        
        # 构建标签文本
        label_text = ""
        if "intents" in item:
            label_text += "Intents: " + ", ".join(item["intents"]) + "\n"
        if "slots" in item and item["slots"]:
            slots_text = []
            for slot_name, slot_info in item["slots"].items():
                if isinstance(slot_info, dict):
                    slot_text = f"{slot_name}: {slot_info.get('text', '')}"
                    if "value" in slot_info:
                        slot_text += f" ({slot_info['value']})"
                    slots_text.append(slot_text)
            if slots_text:
                label_text += "Slots: " + "; ".join(slots_text)
        
        # 编码输入文本
        inputs = self.tokenizer(
            text,
            max_length=self.max_length,
            padding="max_length",
            truncation=True,
            return_tensors="pt"
        )
        
        # 编码标签文本
        labels = self.tokenizer(
            label_text,
            max_length=self.max_length,
            padding="max_length",
            truncation=True,
            return_tensors="pt"
        )
        
        return {
            "input_ids": inputs["input_ids"].squeeze(),
            "attention_mask": inputs["attention_mask"].squeeze(),
            "labels": labels["input_ids"].squeeze()
        }

class PrivacyTuner:
    """
    使用差分隐私和 LoRA 对模型进行微调的类
    """
    def __init__(self, args, tokenizer):
        self.args = args
        self.tokenizer = tokenizer
        self.trainer = None
        
    def create_lora_config(self):
        """
        创建 LoRA 配置
        """
        # 根据模型类型选择目标模块
        if self.args.model == 'gpt':
            target_modules = ["c_attn", "c_proj"]  # GPT 模型的注意力模块
        elif self.args.model == 't5' or self.args.model == 'godel':
            target_modules = ["q_proj", "v_proj"]  # T5/GODEL 模型的注意力模块
        elif self.args.model == 'opt':
            target_modules = ["q_proj", "v_proj", "k_proj", "o_proj"]  # OPT 模型的注意力模块
        elif self.args.model == 'bert':
            target_modules = ["query", "value"]  # BERT/RoBERTa/DeBERTa 模型的注意力模块
        else:
            raise ValueError(f"不支持的模型类型: {self.args.model}")
            
        return LoraConfig(
            r=4,  # 减小 LoRA 的秩
            lora_alpha=16,  # 减小 alpha 参数
            target_modules=target_modules,
            lora_dropout=0.1,
            bias="none",
            task_type=TaskType.CAUSAL_LM if self.args.model in ['gpt', 'opt'] else TaskType.SEQ_2_SEQ_LM,
            inference_mode=False,
            fan_in_fan_out=False
        )

    def load_model(self, model_name_or_path):
        """
        加载预训练模型并应用 LoRA
        
        参数:
        - model_name_or_path: 模型名称或路径
        
        返回:
        - model: 加载并应用 LoRA 的模型
        """
        
        # 加载基础模型
        if self.args.model in ['gpt', 'opt']:
            model = AutoModelForCausalLM.from_pretrained(
                model_name_or_path,
                device_map="auto"
            )
        elif self.args.model in ['t5', 'godel']:
            model = AutoModelForSeq2SeqLM.from_pretrained(
                model_name_or_path,
                device_map="auto"
            )
        elif self.args.model == 'bert':
            model = AutoModelForSequenceClassification.from_pretrained(
                model_name_or_path,
                device_map="auto"
            )
        else:
            raise ValueError(f"不支持的模型类型: {self.args.model}")
        
        # 在应用LoRA之前启用梯度检查点
        model.gradient_checkpointing_enable()
        
        # 应用 LoRA
        lora_config = self.create_lora_config()
        model = get_peft_model(model, lora_config)
        model.print_trainable_parameters()
        
        return model

    def prepare_dataset(self, dataset, split="train"):
        """准备数据集"""
        # 加载数据
        data = []
        if split == "train":
            with open(f"assets/{self.args.dataset}/train.json", "r", encoding="utf-8") as f:
                data = json.load(f)
        elif split == "dev":
            with open(f"assets/{self.args.dataset}/dev.json", "r", encoding="utf-8") as f:
                data = json.load(f)
        elif split == "test":
            with open(f"assets/{self.args.dataset}/test.json", "r", encoding="utf-8") as f:
                data = json.load(f)
            
        # 过滤指定域的数据
        if self.args.domain:
            data = [item for item in data if item.get("domain") == self.args.domain]
        
        # 创建数据集
        dataset = PrivacyDataset(data, self.tokenizer)
        return dataset

    def train(self, model, train_dataset, eval_dataset=None):
        """
        使用差分隐私和 LoRA 训练模型
        """
<<<<<<< HEAD
        # 准备数据集
        train_dataset = self.prepare_dataset(train_dataset)
        if eval_dataset:
            eval_dataset = self.prepare_dataset(eval_dataset)
        
        # 计算差分隐私参数
        sampling_probability = min(0.1, self.args.batch_size / len(train_dataset))  # 限制采样概率的上限
        print(f"Sampling probability: {sampling_probability:.6f}")  # 打印采样概率以便调试
        
=======
>>>>>>> e23a85d9
        # 创建训练参数
        training_args = TrainingArguments(
            output_dir=self.args.output_dir,
            num_train_epochs=self.args.privacy_epochs,
            per_device_train_batch_size=self.args.batch_size,
<<<<<<< HEAD
            gradient_accumulation_steps=32,  # 增加梯度累积步数
=======
            gradient_accumulation_steps=1,
>>>>>>> e23a85d9
            learning_rate=2e-4,
            logging_steps=10,
            save_strategy="epoch",
            evaluation_strategy="epoch" if eval_dataset else "no",
            remove_unused_columns=False,
            push_to_hub=False,
            max_grad_norm=self.args.max_grad_norm,  # 使用args中的max_grad_norm
            optim="adamw_torch",
            warmup_ratio=0.1,
            lr_scheduler_type="cosine",
            group_by_length=True,
        )

        # 创建隐私参数
        privacy_args = PrivacyArguments(
            target_epsilon=self.args.target_epsilon,
            target_delta=self.args.target_delta,
            per_sample_max_grad_norm=self.args.max_grad_norm,  # 添加每个样本的最大梯度范数
            noise_multiplier=self.args.noise_multiplier  # 添加噪声乘数
        )

        # 创建隐私参数
        privacy_args = PrivacyArguments(
            target_epsilon=self.args.target_epsilon,
            target_delta=self.args.target_delta,
            noise_multiplier=self.args.noise_multiplier,
            max_grad_norm=self.args.max_grad_norm,
            per_sample_max_grad_norm=self.args.max_grad_norm,  # 通常与max_grad_norm相同
            secure_mode=True  # 启用安全模式
        )

        # 创建 DP Trainer
<<<<<<< HEAD
        trainer = dp_utils.OpacusDPTrainer(
            model=model,
            args=training_args,
            privacy_args=privacy_args,
=======
        trainer = OpacusDPTrainer(
            model=model,
            args=training_args,
            privacy_args=privacy_args,  # 添加隐私参数
>>>>>>> e23a85d9
            train_dataset=train_dataset,
            eval_dataset=eval_dataset,
            tokenizer=self.tokenizer,
        )
        
        self.trainer = trainer
        
        # 开始训练
        train_result = trainer.train()
        
        # 打印训练结果和隐私预算
        print(f"Training completed. Final privacy budget: ε = {trainer.get_prv_epsilon():.2f}")  # 使用get_prv_epsilon替代get_epsilon
        
        return model

    def save_model(self, model, save_path):
        """
        保存微调后的模型
        
        参数:
        - model: 微调后的模型
        - save_path: 保存路径
        """
        # 创建保存目录
        os.makedirs(save_path, exist_ok=True)
        
        # 保存模型和分词器
        model.save_pretrained(save_path)
        self.tokenizer.save_pretrained(save_path)
        
        # 保存隐私参数
        privacy_params = {
            'noise_multiplier': self.args.noise_multiplier,
            'max_grad_norm': self.args.max_grad_norm,
            'target_delta': self.args.target_delta,
            'final_epsilon': self.trainer.get_prv_epsilon() if self.trainer else None  # 使用get_prv_epsilon
        }
        
        torch.save(privacy_params, os.path.join(save_path, 'privacy_params.pt'))
        
        print(f"模型已保存到 {save_path}")
        if self.trainer:
            print(f"最终隐私预算: ε = {privacy_params['final_epsilon']:.2f}") <|MERGE_RESOLUTION|>--- conflicted
+++ resolved
@@ -3,12 +3,8 @@
 from torch.utils.data import DataLoader, Dataset
 from transformers import AutoModelForCausalLM, AutoModelForSeq2SeqLM, TrainingArguments, AutoModelForSequenceClassification
 from peft import get_peft_model, LoraConfig, TaskType
-<<<<<<< HEAD
-from dp_transformers import PrivacyArguments, dp_utils
-=======
 from dp_transformers import  TrainingArguments, PrivacyArguments
 from dp_transformers.dp_utils import OpacusDPTrainer
->>>>>>> e23a85d9
 import math
 import json
 
@@ -169,28 +165,17 @@
         """
         使用差分隐私和 LoRA 训练模型
         """
-<<<<<<< HEAD
+
         # 准备数据集
         train_dataset = self.prepare_dataset(train_dataset)
         if eval_dataset:
             eval_dataset = self.prepare_dataset(eval_dataset)
-        
-        # 计算差分隐私参数
-        sampling_probability = min(0.1, self.args.batch_size / len(train_dataset))  # 限制采样概率的上限
-        print(f"Sampling probability: {sampling_probability:.6f}")  # 打印采样概率以便调试
-        
-=======
->>>>>>> e23a85d9
         # 创建训练参数
         training_args = TrainingArguments(
             output_dir=self.args.output_dir,
             num_train_epochs=self.args.privacy_epochs,
             per_device_train_batch_size=self.args.batch_size,
-<<<<<<< HEAD
-            gradient_accumulation_steps=32,  # 增加梯度累积步数
-=======
-            gradient_accumulation_steps=1,
->>>>>>> e23a85d9
+            gradient_accumulation_steps=32,  
             learning_rate=2e-4,
             logging_steps=10,
             save_strategy="epoch",
@@ -223,17 +208,11 @@
         )
 
         # 创建 DP Trainer
-<<<<<<< HEAD
-        trainer = dp_utils.OpacusDPTrainer(
-            model=model,
-            args=training_args,
-            privacy_args=privacy_args,
-=======
+
         trainer = OpacusDPTrainer(
             model=model,
             args=training_args,
             privacy_args=privacy_args,  # 添加隐私参数
->>>>>>> e23a85d9
             train_dataset=train_dataset,
             eval_dataset=eval_dataset,
             tokenizer=self.tokenizer,
